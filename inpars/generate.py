--- conflicted
+++ resolved
@@ -95,7 +95,6 @@
         doc_ids=dataset["doc_id"],
         batch_size=args.batch_size,
     )
-<<<<<<< HEAD
     dataset['query'] = [example['query'] for example in generated]
     dataset['log_probs'] = [example['log_probs'] for example in generated]
     dataset['prompt_text'] = [example['prompt_text'] for example in generated]
@@ -104,16 +103,4 @@
     dataset.to_json(args.output, orient='records', lines=True)
 
     del generator
-    empty_cache()
-=======
-    
-    if args.only_generate_prompt:
-        exit()
-
-    dataset["query"] = [example["query"] for example in generated]
-    dataset["log_probs"] = [example["log_probs"] for example in generated]
-    dataset["prompt_text"] = [example["prompt_text"] for example in generated]
-    dataset["doc_id"] = [example["doc_id"] for example in generated]
-    dataset["fewshot_examples"] = [example["fewshot_examples"] for example in generated]
-    dataset.to_json(args.output, orient="records", lines=True)
->>>>>>> 9e60d1f7
+    empty_cache()