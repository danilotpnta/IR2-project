import os
import csv
import ftfy
import requests
import pandas as pd
from tqdm.auto import tqdm

PREBUILT_RUN_URL = "https://huggingface.co/datasets/unicamp-dl/beir-runs/resolve/main/bm25/run.beir-v1.0.0-{dataset}-flat.trec"
RUNS_CACHE_FOLDER = os.environ["HOME"] + "/.cache/inpars"


# https://stackoverflow.com/a/62113293
def download(url: str, fname: str):
    resp = requests.get(url, stream=True)
    total = int(resp.headers.get("content-length", 0))
    with open(fname, "wb") as file, tqdm(
        desc=fname,
        total=total,
        unit="iB",
        unit_scale=True,
        unit_divisor=1024,
    ) as bar:
        for data in resp.iter_content(chunk_size=1024):
            size = file.write(data)
            bar.update(size)


def chunks(lst, n):
    for i in range(0, len(lst), n):
        yield lst[i : i + n]


class TRECRun:
    def __init__(self, run_file, sep=r"\s+"):
        if not os.path.exists(run_file):
            dest_file = os.path.join(
                RUNS_CACHE_FOLDER,
                "runs",
                "run.beir-v1.0.0-{dataset}-flat.trec".format(dataset=run_file),
            )
            if not os.path.exists(dest_file):
                os.makedirs(os.path.dirname(os.path.abspath(dest_file)), exist_ok=True)
                # TODO handle errors ("Entry not found")
                try:
                    download(PREBUILT_RUN_URL.format(dataset=run_file), dest_file)

                except Exception as e:
                    assert e

            run_file = dest_file

        self.run_file = run_file
        self.df = pd.read_csv(
            run_file,
            sep=sep,
            quoting=csv.QUOTE_NONE,
            keep_default_na=False,
            names=("qid", "_1", "docid", "rank", "score", "ranker"),
            dtype=str,
        )

    def rerank(self, ranker, queries, corpus, top_k=1000):
        # Converts run to float32 and subtracts a large number to ensure the BM25 scores
        # are lower than those provided by the neural ranker.
        self.df["score"] = self.df["score"].astype("float32").apply(lambda x: x - 10000)

        # Reranks only the top-k documents for each query
        subset = (
            self.df[["qid", "docid"]]
            .groupby("qid")
            .head(top_k)
            .apply(lambda x: [queries[x["qid"]], corpus[x["docid"]]], axis=1)
        )
        scores = ranker.rescore(subset.values.tolist())

        self.df.loc[subset.index, "score"] = scores

        self.df["ranker"] = ranker.name
        self.df = (
            self.df.groupby("qid")
            .apply(lambda x: x.sort_values("score", ascending=False))
            .reset_index(drop=True)
        )

        self.df["rank"] = self.df.groupby("qid").cumcount() + 1

    def save(self, path):
<<<<<<< HEAD
        self.df.to_csv(path, index=False, sep="\t", header=False, float_format="%.15f")

def _process_map_q(q):
    return q.query_id, ftfy.fix_text(q.text)

def _process_map_d(d):
    id, d = d
    return id, ftfy.fix_text(d.title + " " + d.body)

def _process_map_p(document, doc_id, prompter, n_examples=3):
    return doc_id, prompter.build(
        document, n_examples=n_examples
    )
=======
        self.df.to_csv(path, index=False, sep="\t", header=False, float_format='%.15f')
>>>>>>> b4c22edb
<|MERGE_RESOLUTION|>--- conflicted
+++ resolved
@@ -85,7 +85,6 @@
         self.df["rank"] = self.df.groupby("qid").cumcount() + 1
 
     def save(self, path):
-<<<<<<< HEAD
         self.df.to_csv(path, index=False, sep="\t", header=False, float_format="%.15f")
 
 def _process_map_q(q):
@@ -98,7 +97,4 @@
 def _process_map_p(document, doc_id, prompter, n_examples=3):
     return doc_id, prompter.build(
         document, n_examples=n_examples
-    )
-=======
-        self.df.to_csv(path, index=False, sep="\t", header=False, float_format='%.15f')
->>>>>>> b4c22edb
+    )