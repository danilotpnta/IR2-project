--- conflicted
+++ resolved
@@ -14,11 +14,7 @@
 from transformers import PreTrainedModel, PreTrainedTokenizerBase
 
 from .query_eval import QueryEval
-<<<<<<< HEAD
-from .prompt import DeterministicPrompt, Prompt
-=======
 from .prompt import Prompt
->>>>>>> 0b3a5390
 
 
 logger = logging.getLogger(__name__)
@@ -59,12 +55,7 @@
             and "target_doc_id" in data
             and "ref_query_id" in data
         )
-<<<<<<< HEAD
-        has_examples = "example_ids" in data
-        has_prompts = "prompts" in data
-=======
-        has_examples = "prompt" in data
->>>>>>> 0b3a5390
+        has_prompts = "prompt" in data
         has_teacher_queries = "teacher_query" in data
         has_student_queries = "student_query" in data
         has_ref_scores = "ref_score" in data
@@ -73,7 +64,6 @@
     return (
         output,
         has_docs_queries,
-        has_examples,
         has_prompts,
         has_teacher_queries,
         has_student_queries,
@@ -84,9 +74,8 @@
 
 
 def create_prompts(
-    dataset: pd.DataFrame, prompt_builder: Prompt,
-    doc_ids: List[str], num_examples: int
-    ):
+    dataset: pd.DataFrame, prompt_builder: Prompt, doc_ids: List[str], num_examples: int
+):
     """
     Load `num_examples` example document-query pairs for each document.
     Return a dictionary with the following format:
@@ -108,10 +97,11 @@
         prompts[doc_id] = prompt
     return prompts
 
+
 def generate_queries(
     model: PreTrainedModel,
     tokenizer: PreTrainedTokenizerBase,
-    dataset: Dict[str, Any], # the dataset we built, not the dataframe
+    dataset: Dict[str, Any],  # the dataset we built, not the dataframe
     batch_size: int = 32,
 ):
     """
@@ -314,12 +304,7 @@
     (
         output,
         has_docs_queries,  # step 1, 2, 3
-<<<<<<< HEAD
-        has_examples,  # step 4, 5
-        has_prompts,  # step 5.5
-=======
         has_prompts,  # step 4, 5
->>>>>>> 0b3a5390
         has_teacher_queries,  # step 6
         has_student_queries,  # step 7
         has_ref_scores,  # step 8
@@ -344,47 +329,8 @@
             json.dump(output, f)
         logger.info(f"Loaded document texts and saved dataset to {output_path}")
 
-    # load example document-query pairs
+    # Step 4,5: Generate the prompts
     if not has_prompts:
-        # construct prompter
-        prompt_builder = Prompt.load(
-            name=prompt_template_name,
-            dataset=dataset_name,
-            examples=dataset, # DataFrame with query_id, doc_id, document, query
-            tokenizer=lambda x: x,  # no need to tokenize the examples
-            max_doc_length=max_doc_length,
-            max_query_length=max_query_length,
-            max_prompt_length=max_prompt_length,
-            max_new_token=max_new_token,
-        )
-        # create prompts
-        prompts = create_prompts(
-            dataset, prompt_builder, output["doc_ids"], num_examples
-        )
-        for doc_id, prompt in prompts.items():
-            output["data"][doc_id]["prompt"] = prompt
-        # checkpoint
-        with open(output_path, "w") as f:
-            json.dump(output, f)
-        logger.info(f"Loaded example texts and saved dataset to {output_path}")
-
-<<<<<<< HEAD
-    # Step 5.5: Generate the prompts
-    if not has_prompts:
-        # prompt builder args
-        with open(f"{os.path.dirname(__file__)}/prompts/templates.yaml") as f:
-            templates = yaml.safe_load(f)
-
-        prompt_builder_args = namedtuple(
-            template=templates["dynamic"][prompt_template_name],
-            examples=None,  # no need to this, since we use DeterministicPrompt
-            tokenizer=None,  # needs to be replaced for each model
-            max_doc_length=max_doc_length,
-            max_query_length=max_query_length,
-            max_prompt_length=max_prompt_length,
-            max_new_token=max_new_token,
-        )
-
         # prompt builder args (with DynamicPromptV2)
         prompt = Prompt.load(
             name=prompt_template_name,
@@ -400,16 +346,13 @@
         # load tokenizer
         tokenizer = PreTrainedTokenizerBase.from_pretrained(model_name)
         # build prompter
-        prompt_builder_args.tokenizer = tokenizer
+        prompt.tokenizer = tokenizer
 
         # DynamicPromptV2
-        output["prompts"] = [
-            prompt.build(
-                document=data["target_doc_text"],
-                n_examples=num_examples,
+        for doc_id, data in tqdm(output["data"].items(), desc="Generating prompts"):
+            output["data"][doc_id]["prompt"] = prompt.build(
+                data["target_doc_text"], n_examples=num_examples
             )
-            for doc_id, data in output["data"].items()
-        ]
 
         # checkpoint
         with open(output_path, "w") as f:
@@ -419,10 +362,11 @@
     # generate teacher queries
     if not has_teacher_queries:
         if use_vllm:
-            from .vllm_inference import generate_queries
-
-            teacher_queries = generate_queries(
-                output["prompts"], output["doc_ids"], teacher_model, dataset=dataset
+            from . import vllm_inference
+
+            prompts = [data["prompt"] for data in output["data"].values()]
+            teacher_queries = vllm_inference.generate_queries(
+                prompts, output["doc_ids"], teacher_model, dataset=dataset
             )
         else:
             # load model and tokenizer
@@ -430,26 +374,9 @@
             teacher_tokenizer = PreTrainedTokenizerBase.from_pretrained(teacher_model)
             teacher_model = PreTrainedModel.from_pretrained(teacher_model)
             # build prompter
-            prompt_builder_args.tokenizer = teacher_tokenizer
-            prompt_builder = DeterministicPrompt(**prompt_builder_args._asdict())
 
             # TODO: Not complete yet
-            teacher_queries = generate_queries(
-                teacher_model, teacher_tokenizer, output, prompt_builder
-            )
-=======
-    # generate teacher queries
-    if not has_teacher_queries and False:
-        # load model and tokenizer
-        # TODO: we might want to just pass the model and tokenizer
-        teacher_tokenizer = PreTrainedTokenizerBase.from_pretrained(teacher_model)
-        teacher_model = PreTrainedModel.from_pretrained(teacher_model)
-
-        # TODO: Not complete yet
-        teacher_queries = generate_queries(
-            teacher_model, teacher_tokenizer, output
-        )
->>>>>>> 0b3a5390
+            teacher_queries = generate_queries(teacher_model, teacher_tokenizer, output)
         for doc_id, query in teacher_queries.items():
             output["data"][doc_id]["teacher_query"] = query
 
@@ -461,10 +388,11 @@
     # generate student queries
     if not has_student_queries:
         if use_vllm:
-            from .vllm_inference import generate_queries
-
-            student_queries = generate_queries(
-                output["prompts"], output["doc_ids"], model_name, dataset=dataset
+            from . import vllm_inference
+
+            prompts = [data["prompt"] for data in output["data"].values()]
+            student_queries = vllm_inference.generate_queries(
+                prompts, output["doc_ids"], model_name, dataset=dataset
             )
         else:
             # load model and tokenizer
@@ -472,13 +400,9 @@
             student_tokenizer = PreTrainedTokenizerBase.from_pretrained(model_name)
             student_model = PreTrainedModel.from_pretrained(model_name)
             # build prompter
-            prompt_builder_args.tokenizer = student_tokenizer
-            prompt_builder = DeterministicPrompt(**prompt_builder_args._asdict())
 
             # TODO: Not complete yet
-            student_queries = generate_queries(
-                student_model, student_tokenizer, output, prompt_builder
-            )
+            student_queries = generate_queries(student_model, student_tokenizer, output)
 
         for doc_id, query in student_queries.items():
             output["data"][doc_id]["student_query"] = query
