--- conflicted
+++ resolved
@@ -239,11 +239,6 @@
     train_metrics = trainer.train()
     trainer.save_model(training_args.output_dir)
     trainer.save_state()
-<<<<<<< HEAD
     trainer.save_metrics('train', train_metrics.metrics)
     
-    torch.cuda.empty_cache()
-    
-=======
-    trainer.save_metrics("train", train_metrics.metrics)
->>>>>>> 9e60d1f7
+    torch.cuda.empty_cache()