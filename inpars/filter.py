import os
import json
import torch
import getpass
import argparse
import numpy as np
from tqdm import tqdm
from .rerank import Reranker
from .dataset import load_corpus

from torch.cuda import empty_cache

def read_synthetic_data(args):
    rows = []
<<<<<<< HEAD
    with open(args.input, 'r') as fin:
        for line in tqdm(fin, desc="Reading synthetic queries"):
            row = json.loads(line.strip())

            if args.keep_only_question:
                if '?' in row['query']:
                    query, _, _ = row['query'].partition('?')  
                    row['query'] = query.strip() + '?' 

            if 'log_probs' in row:
                if len(row['log_probs']) < args.min_tokens:
                    continue
                if len(row['log_probs']) > args.max_tokens:
                    continue
            if args.skip_questions_copied_from_context:
                if row['query'].lower() in row['doc_text'].lower():
=======
    with open(args.input, "r") as fin:
        for line in tqdm(fin):
            row = json.loads(line.strip())
            if len(row["log_probs"]) < args.min_tokens:
                continue
            if len(row["log_probs"]) > args.max_tokens:
                continue
            if args.skip_questions_copied_from_context:
                if row["question"].lower() in row["doc_text"].lower():
>>>>>>> a651c9ec
                    continue
            rows.append(row)
    return rows


if __name__ == "__main__":
    parser = argparse.ArgumentParser()
<<<<<<< HEAD
    parser.add_argument("--input", type=str, required=True,
                        help="Input jsonl file with the synthetic queries to be filtered.")
    parser.add_argument("--dataset", default=None, type=str,
                        help="Dataset name from BEIR collection.")
    parser.add_argument('--dataset_source', default='ir_datasets',
                        help="The dataset source: ir_datasets or pyserini")
    parser.add_argument("--filter_strategy", type=str, required=True,
                        help="Filtering strategy: scores or reranker.")
    parser.add_argument('--keep_top_k', type=int, default=10_000,
                        help='Write only top_k best scored query-doc pairs.')
    parser.add_argument("--output", type=str, required=True,
                        help="Path to save the filtered queries.")
    parser.add_argument("--model_name_or_path", type=str,
                        default='castorini/monot5-3b-msmarco-10k', required=False,
                        help="Reranker model to be used in case of filtering_strategy=reranker.")
    parser.add_argument('--min_tokens', type=int, default=3,
                        help='Skip question that have fewer than this number of words.')
    parser.add_argument('--max_tokens', type=int, default=1000,
                        help='Skip question that have more than this number of words.')
    parser.add_argument('--skip_questions_copied_from_context', action='store_true',
                        help='If passed, skip questions that were copied from the passage.')
    parser.add_argument("--device", default=None, type=str,
                        help="CPU or CUDA device.")
    parser.add_argument("--fp16", action="store_true",
                        help="Whether to use FP16 weights during inference.")
    parser.add_argument("--batch_size", default=16, type=int,
                        help="Batch size for inference.")
    parser.add_argument("--use_scratch_shared_cache", action="store_true",
                        help="Use scratch-shared directory for Hugging Face cache.")
    parser.add_argument("--keep_only_question", action="store_true",
                        help="Keep only the question part of the query.")

    args = parser.parse_args()
    assert args.filter_strategy in ['scores', 'reranker']

    if args.use_scratch_shared_cache:
        hf_cache_dir = f"/scratch-shared/{getpass.getuser()}/.cache/huggingface"
        os.makedirs(hf_cache_dir, exist_ok=True)
        os.environ["HF_HOME"] = hf_cache_dir

=======
    parser.add_argument(
        "--input",
        type=str,
        required=True,
        help="Input jsonl file with the synthetic queries to be filtered.",
    )
    parser.add_argument(
        "--dataset", default=None, type=str, help="Dataset name from BEIR collection."
    )
    parser.add_argument(
        "--dataset_source",
        default="ir_datasets",
        help="The dataset source: ir_datasets or pyserini",
    )
    parser.add_argument(
        "--filter_strategy",
        type=str,
        required=True,
        help="Filtering strategy: scores or reranker.",
    )
    parser.add_argument(
        "--keep_top_k",
        type=int,
        default=10_000,
        help="Write only top_k best scored query-doc pairs.",
    )
    parser.add_argument(
        "--output", type=str, required=True, help="Path to save the filtered queries."
    )
    parser.add_argument(
        "--model_name_or_path",
        type=str,
        default="castorini/monot5-3b-msmarco-10k",
        required=False,
        help="Reranker model to be used in case of filtering_strategy=reranker.",
    )
    parser.add_argument(
        "--min_tokens",
        type=int,
        default=3,
        help="Skip question that have fewer than this number of words.",
    )
    parser.add_argument(
        "--max_tokens",
        type=int,
        default=1000,
        help="Skip question that have more than this number of words.",
    )
    parser.add_argument(
        "--skip_questions_copied_from_context",
        action="store_true",
        help="If passed, skip questions that were copied from the passage.",
    )
    parser.add_argument("--device", default=None, type=str, help="CPU or CUDA device.")
    parser.add_argument(
        "--fp16",
        action="store_true",
        help="Whether to use FP16 weights during inference.",
    )
    parser.add_argument(
        "--batch_size", default=16, type=int, help="Batch size for inference."
    )

    args = parser.parse_args()
    assert args.filter_strategy in ['scores', 'reranker']
>>>>>>> a651c9ec
    dataset = read_synthetic_data(args)
    model = None 

    if args.filter_strategy == "scores":
        for line in tqdm(dataset):
            line["score"] = np.mean(line["log_probs"])
    else:
        corpus = load_corpus(args.dataset, source=args.dataset_source)
<<<<<<< HEAD
        corpus = dict(zip(corpus['doc_id'], corpus['text']))
        
        if args.device is None:
            args.device = "cuda" if torch.cuda.is_available() else "cpu"

=======
        corpus = dict(zip(corpus["doc_id"], corpus["text"]))
>>>>>>> a651c9ec
        model = Reranker.from_pretrained(
            model_name_or_path=args.model_name_or_path,
            batch_size=args.batch_size,
            fp16=args.fp16,
            device=args.device,
        )
        q_key = "query" if dataset[0].get("query") is not None else "question"
<<<<<<< HEAD
        
=======
>>>>>>> a651c9ec
        query_scores = model.rescore([(synt_item[q_key], corpus[synt_item['doc_id']]) for synt_item in dataset])
        for idx, synt_item in enumerate(dataset):
            synt_item['score'] = query_scores[idx]
        


    dataset.sort(key=lambda dataset: dataset['score'], reverse=True)

    # Saves only top_k scored queries
    with open(args.output, 'w') as fout:
        for row in dataset[:args.keep_top_k]:
            fout.write(json.dumps(row) + '\n')

<<<<<<< HEAD
    # Save all scored queries 
    output_file_all = '_all.'.join(args.output.rsplit('.', 1))
    with open(output_file_all, 'w') as fout:
        for row in dataset:
            fout.write(json.dumps(row) + '\n')

            
    print("Done!")
=======
    # Remove model when one is created 
    if model is not None:
        del model 
        empty_cache()

    print("Done!")

    
    
>>>>>>> a651c9ec
<|MERGE_RESOLUTION|>--- conflicted
+++ resolved
@@ -10,36 +10,25 @@
 
 from torch.cuda import empty_cache
 
+
 def read_synthetic_data(args):
     rows = []
-<<<<<<< HEAD
-    with open(args.input, 'r') as fin:
+    with open(args.input, "r") as fin:
         for line in tqdm(fin, desc="Reading synthetic queries"):
             row = json.loads(line.strip())
 
             if args.keep_only_question:
-                if '?' in row['query']:
-                    query, _, _ = row['query'].partition('?')  
-                    row['query'] = query.strip() + '?' 
+                if "?" in row["query"]:
+                    query, _, _ = row["query"].partition("?")
+                    row["query"] = query.strip() + "?"
 
-            if 'log_probs' in row:
-                if len(row['log_probs']) < args.min_tokens:
+            if "log_probs" in row:
+                if len(row["log_probs"]) < args.min_tokens:
                     continue
-                if len(row['log_probs']) > args.max_tokens:
+                if len(row["log_probs"]) > args.max_tokens:
                     continue
             if args.skip_questions_copied_from_context:
-                if row['query'].lower() in row['doc_text'].lower():
-=======
-    with open(args.input, "r") as fin:
-        for line in tqdm(fin):
-            row = json.loads(line.strip())
-            if len(row["log_probs"]) < args.min_tokens:
-                continue
-            if len(row["log_probs"]) > args.max_tokens:
-                continue
-            if args.skip_questions_copied_from_context:
-                if row["question"].lower() in row["doc_text"].lower():
->>>>>>> a651c9ec
+                if row["query"].lower() in row["doc_text"].lower():
                     continue
             rows.append(row)
     return rows
@@ -47,48 +36,6 @@
 
 if __name__ == "__main__":
     parser = argparse.ArgumentParser()
-<<<<<<< HEAD
-    parser.add_argument("--input", type=str, required=True,
-                        help="Input jsonl file with the synthetic queries to be filtered.")
-    parser.add_argument("--dataset", default=None, type=str,
-                        help="Dataset name from BEIR collection.")
-    parser.add_argument('--dataset_source', default='ir_datasets',
-                        help="The dataset source: ir_datasets or pyserini")
-    parser.add_argument("--filter_strategy", type=str, required=True,
-                        help="Filtering strategy: scores or reranker.")
-    parser.add_argument('--keep_top_k', type=int, default=10_000,
-                        help='Write only top_k best scored query-doc pairs.')
-    parser.add_argument("--output", type=str, required=True,
-                        help="Path to save the filtered queries.")
-    parser.add_argument("--model_name_or_path", type=str,
-                        default='castorini/monot5-3b-msmarco-10k', required=False,
-                        help="Reranker model to be used in case of filtering_strategy=reranker.")
-    parser.add_argument('--min_tokens', type=int, default=3,
-                        help='Skip question that have fewer than this number of words.')
-    parser.add_argument('--max_tokens', type=int, default=1000,
-                        help='Skip question that have more than this number of words.')
-    parser.add_argument('--skip_questions_copied_from_context', action='store_true',
-                        help='If passed, skip questions that were copied from the passage.')
-    parser.add_argument("--device", default=None, type=str,
-                        help="CPU or CUDA device.")
-    parser.add_argument("--fp16", action="store_true",
-                        help="Whether to use FP16 weights during inference.")
-    parser.add_argument("--batch_size", default=16, type=int,
-                        help="Batch size for inference.")
-    parser.add_argument("--use_scratch_shared_cache", action="store_true",
-                        help="Use scratch-shared directory for Hugging Face cache.")
-    parser.add_argument("--keep_only_question", action="store_true",
-                        help="Keep only the question part of the query.")
-
-    args = parser.parse_args()
-    assert args.filter_strategy in ['scores', 'reranker']
-
-    if args.use_scratch_shared_cache:
-        hf_cache_dir = f"/scratch-shared/{getpass.getuser()}/.cache/huggingface"
-        os.makedirs(hf_cache_dir, exist_ok=True)
-        os.environ["HF_HOME"] = hf_cache_dir
-
-=======
     parser.add_argument(
         "--input",
         type=str,
@@ -151,27 +98,38 @@
     parser.add_argument(
         "--batch_size", default=16, type=int, help="Batch size for inference."
     )
+    parser.add_argument(
+        "--use_scratch_shared_cache",
+        action="store_true",
+        help="Use scratch-shared directory for Hugging Face cache.",
+    )
+    parser.add_argument(
+        "--keep_only_question",
+        action="store_true",
+        help="Keep only the question part of the query.",
+    )
 
     args = parser.parse_args()
-    assert args.filter_strategy in ['scores', 'reranker']
->>>>>>> a651c9ec
+    assert args.filter_strategy in ["scores", "reranker"]
+
+    if args.use_scratch_shared_cache:
+        hf_cache_dir = f"/scratch-shared/{getpass.getuser()}/.cache/huggingface"
+        os.makedirs(hf_cache_dir, exist_ok=True)
+        os.environ["HF_HOME"] = hf_cache_dir
+
     dataset = read_synthetic_data(args)
-    model = None 
+    model = None
 
     if args.filter_strategy == "scores":
         for line in tqdm(dataset):
             line["score"] = np.mean(line["log_probs"])
     else:
         corpus = load_corpus(args.dataset, source=args.dataset_source)
-<<<<<<< HEAD
-        corpus = dict(zip(corpus['doc_id'], corpus['text']))
-        
+        corpus = dict(zip(corpus["doc_id"], corpus["text"]))
+
         if args.device is None:
             args.device = "cuda" if torch.cuda.is_available() else "cpu"
 
-=======
-        corpus = dict(zip(corpus["doc_id"], corpus["text"]))
->>>>>>> a651c9ec
         model = Reranker.from_pretrained(
             model_name_or_path=args.model_name_or_path,
             batch_size=args.batch_size,
@@ -179,40 +137,29 @@
             device=args.device,
         )
         q_key = "query" if dataset[0].get("query") is not None else "question"
-<<<<<<< HEAD
-        
-=======
->>>>>>> a651c9ec
-        query_scores = model.rescore([(synt_item[q_key], corpus[synt_item['doc_id']]) for synt_item in dataset])
+
+        query_scores = model.rescore(
+            [(synt_item[q_key], corpus[synt_item["doc_id"]]) for synt_item in dataset]
+        )
         for idx, synt_item in enumerate(dataset):
-            synt_item['score'] = query_scores[idx]
-        
+            synt_item["score"] = query_scores[idx]
 
-
-    dataset.sort(key=lambda dataset: dataset['score'], reverse=True)
+    dataset.sort(key=lambda dataset: dataset["score"], reverse=True)
 
     # Saves only top_k scored queries
-    with open(args.output, 'w') as fout:
-        for row in dataset[:args.keep_top_k]:
-            fout.write(json.dumps(row) + '\n')
+    with open(args.output, "w") as fout:
+        for row in dataset[: args.keep_top_k]:
+            fout.write(json.dumps(row) + "\n")
 
-<<<<<<< HEAD
-    # Save all scored queries 
-    output_file_all = '_all.'.join(args.output.rsplit('.', 1))
-    with open(output_file_all, 'w') as fout:
+    # Save all scored queries
+    output_file_all = "_all.".join(args.output.rsplit(".", 1))
+    with open(output_file_all, "w") as fout:
         for row in dataset:
-            fout.write(json.dumps(row) + '\n')
+            fout.write(json.dumps(row) + "\n")
 
-            
-    print("Done!")
-=======
-    # Remove model when one is created 
+    # Remove model when one is created
     if model is not None:
-        del model 
+        del model
         empty_cache()
 
-    print("Done!")
-
-    
-    
->>>>>>> a651c9ec
+    print("Done!")