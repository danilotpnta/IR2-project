import os
import re
import csv
import json
import random
import argparse
import subprocess
import statistics
import pandas as pd
from tqdm import tqdm
from pathlib import Path
from transformers import set_seed
from pyserini.search.lucene import LuceneSearcher
from .dataset import load_corpus


if __name__ == "__main__":
    parser = argparse.ArgumentParser()
    parser.add_argument("--input", type=str, required=True)
    parser.add_argument("--output", type=str, required=True)
    parser.add_argument("--dataset", type=str)
    parser.add_argument(
        "--dataset_source",
        default="ir_datasets",
        help="The dataset source: ir_datasets or pyserini",
    )
    parser.add_argument("--index", type=str, default="msmarco-passage")
    parser.add_argument("--max_hits", type=int, default=1000)
    parser.add_argument("--n_samples", type=int, default=100)
    parser.add_argument(
        "--batch_size", default=32, type=int, help="Batch size retrieval."
    )
    parser.add_argument("--threads", type=int, default=12)
    parser.add_argument("--seed", type=int, default=1)
    args = parser.parse_args()

    set_seed(args.seed)

    index = args.index
    if os.path.exists(args.dataset):
        if args.dataset.endswith(".csv"):
            corpus = pd.read_csv(args.dataset)
        else:
            corpus = pd.read_json(args.dataset, lines=True)
    else:
        corpus = load_corpus(args.dataset, source=args.dataset_source)
        # Fix: pyserini from prebuilt index uses ".flat" extension
        # https://github.com/castorini/pyserini/blob/master/docs/prebuilt-indexes.md?plain=1#L246
        index = f"beir-v1.0.0-{args.dataset}.flat"

    # Convert to {'doc_id': 'text'} format
    corpus = dict(zip(corpus["doc_id"], corpus["text"]))

    if os.path.isdir(index):
        searcher = LuceneSearcher(index)
    else:
        searcher = LuceneSearcher.from_prebuilt_index(index)

    n_no_query = 0
    n_docs_not_found = 0
    n_examples = 0
    queries = []
    with open(args.input) as f, open(
        f"{Path(args.output).parent}/topics-{args.dataset}.tsv", "w"
    ) as out:
        tsv_writer = csv.writer(out, delimiter="\t", lineterminator="\n")
        for i, line in enumerate(f):
            row = json.loads(line.strip())

<<<<<<< HEAD
            q_key = "query" if row.get("query") is not None else "question"
            if not row[q_key]:
                n_no_query += 1
                continue
                
            query = ' '.join(row[q_key].split())  # Removes line breaks and tabs.
            queries.append((query, None, row['doc_id']))
=======
            if not row["query"]:
                n_no_query += 1
                continue

            query = " ".join(row["query"].split())  # Removes line breaks and tabs.
            queries.append((query, None, row["doc_id"]))
>>>>>>> 9e60d1f7
            tsv_writer.writerow([i, query])

    tmp_run = f"{Path(args.output).parent}/tmp-run-{args.dataset}.txt"
    if not os.path.exists(tmp_run):
        print("Running retrieval...")
        subprocess.run(
            [
                "python3",
                "-m",
                "pyserini.search.lucene",
                "--threads",
                "8",
                "--batch-size",
                str(args.batch_size),
                "--index",
                index,
                "--topics",
                f"{Path(args.output).parent}/topics-{args.dataset}.tsv",
                "--output",
                tmp_run,
                "--bm25",
            ]
        )

    results = {}
    with open(tmp_run) as f:
        for line in f:
            qid, _, docid, rank, score, ranker = re.split(r"\s+", line.strip())
            if qid not in results:
                results[qid] = []
            results[qid].append(docid)

    with open(args.output, "w") as fout:
        writer = csv.writer(
            fout, delimiter="\t", lineterminator="\n", quoting=csv.QUOTE_MINIMAL
        )
        for qid in tqdm(results, desc="Sampling"):
            hits = results[qid]
            if int(qid) >= len(queries):
                continue
            query, log_probs, pos_doc_id = queries[int(qid)]
            n_examples += 1
            sampled_ranks = random.sample(
                range(len(hits)), min(len(hits), args.n_samples + 1)
            )
            n_samples_so_far = 0
            for rank, neg_doc_id in enumerate(hits):
                if rank not in sampled_ranks:
                    continue

                if neg_doc_id not in corpus:
                    n_docs_not_found += 1
                    continue

                pos_doc_text = corpus[pos_doc_id].replace("\n", " ").strip()
                neg_doc_text = corpus[neg_doc_id].replace("\n", " ").strip()

                writer.writerow([query, pos_doc_text, neg_doc_text])
                n_samples_so_far += 1
                if n_samples_so_far >= args.n_samples:
                    break

    if n_no_query > 0:
        print(f"{n_no_query} lines without queries.")

    if n_docs_not_found > 0:
        print(
            f"{n_docs_not_found} docs returned by the search engine but not found in the corpus."
        )

    
    print("Done!")<|MERGE_RESOLUTION|>--- conflicted
+++ resolved
@@ -67,7 +67,6 @@
         for i, line in enumerate(f):
             row = json.loads(line.strip())
 
-<<<<<<< HEAD
             q_key = "query" if row.get("query") is not None else "question"
             if not row[q_key]:
                 n_no_query += 1
@@ -75,14 +74,6 @@
                 
             query = ' '.join(row[q_key].split())  # Removes line breaks and tabs.
             queries.append((query, None, row['doc_id']))
-=======
-            if not row["query"]:
-                n_no_query += 1
-                continue
-
-            query = " ".join(row["query"].split())  # Removes line breaks and tabs.
-            queries.append((query, None, row["doc_id"]))
->>>>>>> 9e60d1f7
             tsv_writer.writerow([i, query])
 
     tmp_run = f"{Path(args.output).parent}/tmp-run-{args.dataset}.txt"
