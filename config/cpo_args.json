{
    "model_name_or_path": "meta-llama/Meta-Llama-3.1-8B-Instruct",
    "model_kwargs": {
        "device_map": "auto",
        "max_seq_length": 4096,
        "dtype":  null
    },
    "use_wandb": true,
    "cpo_data_path": {
        "msmarco-dataset/train": "/scratch-shared/scur2850/cpo_dataset/llmt_preference_Meta-Llama-3.1-8B-Instruct-FP8_msmarco-document-train_100.json"
    },
<<<<<<< HEAD
    "output_dir": "/scratch-shared/scur2850/cpo_output/model_100",
    "max_source_length": 8192,
=======
    "output_dir": "/scratch-shared/scur2850/cpo_output/model",
    "max_source_length": 4096,
>>>>>>> 0e418c7a
    "preprocessing_num_workers": 16,
    "overwrite_cache": true,
    "streaming": true,
    "max_length": 4096,
    "max_prompt_length": 2048,
    "beta": 0.1,
    "cpo_alpha": 1.0,
    "do_train": true,
    "fp16": false,
    "bf16": true,
<<<<<<< HEAD
    "dataset_cache": "/scratch-shared/scur2850/cpo_output/dataset100",
    "peft_config_path": "/home/scur2850/IR2-project/config/peft_config.json"
=======
    "dataset_cache": "/scratch-shared/scur2850/cpo_output/dataset100000",
    "peft_config_path": "/home/scur2577/IR2-project/config/peft_config.json",
    "resume_from_checkpoint": null
>>>>>>> 0e418c7a
}<|MERGE_RESOLUTION|>--- conflicted
+++ resolved
@@ -9,13 +9,8 @@
     "cpo_data_path": {
         "msmarco-dataset/train": "/scratch-shared/scur2850/cpo_dataset/llmt_preference_Meta-Llama-3.1-8B-Instruct-FP8_msmarco-document-train_100.json"
     },
-<<<<<<< HEAD
-    "output_dir": "/scratch-shared/scur2850/cpo_output/model_100",
-    "max_source_length": 8192,
-=======
     "output_dir": "/scratch-shared/scur2850/cpo_output/model",
     "max_source_length": 4096,
->>>>>>> 0e418c7a
     "preprocessing_num_workers": 16,
     "overwrite_cache": true,
     "streaming": true,
@@ -26,12 +21,7 @@
     "do_train": true,
     "fp16": false,
     "bf16": true,
-<<<<<<< HEAD
-    "dataset_cache": "/scratch-shared/scur2850/cpo_output/dataset100",
-    "peft_config_path": "/home/scur2850/IR2-project/config/peft_config.json"
-=======
     "dataset_cache": "/scratch-shared/scur2850/cpo_output/dataset100000",
     "peft_config_path": "/home/scur2577/IR2-project/config/peft_config.json",
     "resume_from_checkpoint": null
->>>>>>> 0e418c7a
 }