#!/bin/bash

setup() {
	module purge
	module load 2024
	module load Python/3.12.3-GCCcore-13.3.0
<<<<<<< HEAD
	module load Java/21.0.2
=======
	module load Java/21.0.2 
>>>>>>> 46a1ab8d

	source "$1/.venv/bin/activate"

	echo "Environment setup complete."
	echo "Python version: $(python --version)"
	echo "Java version: $(java --version)"
	echo "Java compiler version: $(javac --version)"
<<<<<<< HEAD
}
=======
}
>>>>>>> 46a1ab8d
<|MERGE_RESOLUTION|>--- conflicted
+++ resolved
@@ -4,11 +4,7 @@
 	module purge
 	module load 2024
 	module load Python/3.12.3-GCCcore-13.3.0
-<<<<<<< HEAD
 	module load Java/21.0.2
-=======
-	module load Java/21.0.2 
->>>>>>> 46a1ab8d
 
 	source "$1/.venv/bin/activate"
 
@@ -16,8 +12,10 @@
 	echo "Python version: $(python --version)"
 	echo "Java version: $(java --version)"
 	echo "Java compiler version: $(javac --version)"
-<<<<<<< HEAD
 }
-=======
-}
->>>>>>> 46a1ab8d
+
+	echo "Environment setup complete."
+	echo "Python version: $(python --version)"
+	echo "Java version: $(java --version)"
+	echo "Java compiler version: $(javac --version)"
+}