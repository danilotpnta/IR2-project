--- conflicted
+++ resolved
@@ -4,13 +4,8 @@
 	module purge
 	
 	module load 2024
-<<<<<<< HEAD
-	module load Java/21.0.2 
-	module load Python/3.12.3-GCCcore-13.3.0
-=======
 	module load Java/21.0.2
     module load CUDA/12.6.0
->>>>>>> a651c9ec
 
 	source "$1/.venv/bin/activate"
 
