--- conflicted
+++ resolved
@@ -5,20 +5,14 @@
 	
 	module load 2023
 	module load 2024
-<<<<<<< HEAD
 	module load Java/21.0.2
 
-=======
-	module load Python/3.11.3-GCCcore-12.3.0
-	module load Java/21.0.2
-	
->>>>>>> b4c22edb
 	source "$1/.venv/bin/activate"
 
-	export CUDA_VISIBLE_DEVICES=0
+	# export CUDA_VISIBLE_DEVICES=0
 	export TF_ENABLE_ONEDNN_OPTS=0
-	export WANDB_API_KEY=
-	export HF_TOKEN=
+	# export WANDB_API_KEY=
+	# export HF_TOKEN=
 	
 	# The pretrained MonoT5 models are >22GB, so cache in scratch-shared
 	export HF_HOME="/scratch-shared/InPars-data/HF_Cache"
