--- conflicted
+++ resolved
@@ -15,13 +15,7 @@
 	# export HF_TOKEN=
 	
 	# The pretrained MonoT5 models are >22GB, so cache in scratch-shared
-<<<<<<< HEAD
 	export HF_HOME="/scratch-shared/$USER"
-=======
-	# export HF_HOME="/scratch-shared/InPars-data/HF_Cache"
-    export HF_HOME="/scratch-shared/$USER"
-
->>>>>>> 0e418c7a
 
 	echo "Environment setup complete."
 	echo "Python version: $(python --version)"
